--- conflicted
+++ resolved
@@ -281,39 +281,6 @@
         // Start all source devices
         self.run_source_devices().await?;
 
-<<<<<<< HEAD
-        // Keep track of all target devices
-        for (path, target) in targets.iter() {
-            if let Err(e) = target.set_composite_device(self.client()).await {
-                return Err(
-                    format!("Failed to set composite device for target device: {:?}", e).into(),
-                );
-            }
-
-            // Query the target device for its capabilities
-            let caps = match target.get_capabilities().await {
-                Ok(caps) => caps,
-                Err(e) => {
-                    return Err(format!("Failed to get target capabilities: {e:?}").into());
-                }
-            };
-
-            // Track the target device by capabilities it has
-            for cap in caps {
-                self.target_devices_by_capability
-                    .entry(cap)
-                    .and_modify(|devices| {
-                        devices.insert(path.clone());
-                    })
-                    .or_insert_with(|| {
-                        let mut devices = HashSet::new();
-                        devices.insert(path.clone());
-                        devices
-                    });
-            }
-        }
-        self.target_devices = targets;
-
         // Set persist value from config if set, used to determine
         // if CompositeDevice self-closes after all SourceDevices have
         // been removed.
@@ -324,8 +291,6 @@
             .map(|options| options.persist.unwrap_or(false))
             .unwrap_or(false);
 
-=======
->>>>>>> 89e861a8
         // Loop and listen for command events
         log::debug!("CompositeDevice started");
         let mut buffer = Vec::with_capacity(BUFFER_SIZE);
