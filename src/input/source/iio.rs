pub mod iio_imu;

use std::error::Error;

use glob_match::glob_match;
use tokio::sync::{broadcast, mpsc};
use zbus::{fdo, Connection};
use zbus_macros::dbus_interface;

use crate::{
    config,
    constants::BUS_PREFIX,
    iio::device::Device,
    input::{capability::Capability, composite_device::Command},
};

use super::SourceCommand;

/// Size of the [SourceCommand] buffer for receiving output events
const BUFFER_SIZE: usize = 2048;

/// DBusInterface exposing information about a IIO device
pub struct DBusInterface {
    info: Device,
}

impl DBusInterface {
    pub fn new(info: Device) -> DBusInterface {
        DBusInterface { info }
    }

    /// Creates a new instance of the source hidraw interface on DBus. Returns
    /// a structure with information about the source device.
    pub async fn listen_on_dbus(conn: Connection, info: Device) -> Result<(), Box<dyn Error>> {
        let Some(id) = info.id.clone() else {
            return Err("Failed to get ID of IIO device".into());
        };
        let path = get_dbus_path(id);
        let iface = DBusInterface::new(info);
        conn.object_server().at(path, iface).await?;
        Ok(())
    }
}
#[dbus_interface(name = "org.shadowblip.Input.Source.IIODevice")]
impl DBusInterface {
    #[dbus_interface(property)]
    async fn id(&self) -> fdo::Result<String> {
        Ok(self.info.id.clone().unwrap_or_default())
    }

    #[dbus_interface(property)]
    async fn name(&self) -> fdo::Result<String> {
        Ok(self.info.name.clone().unwrap_or_default())
    }
}

/// Returns the DBus path for an [IIODevice] from a device id (E.g. iio:device0)
pub fn get_dbus_path(id: String) -> String {
    let name = id.replace(':', "_");
    format!("{}/devices/source/{}", BUS_PREFIX, name)
}

#[derive(Debug)]
pub struct IIODevice {
    info: Device,
    config: Option<config::IIO>,
    composite_tx: broadcast::Sender<Command>,
    tx: mpsc::Sender<SourceCommand>,
    rx: Option<mpsc::Receiver<SourceCommand>>,
}

impl IIODevice {
    pub fn new(
        info: Device,
        config: Option<config::IIO>,
        composite_tx: broadcast::Sender<Command>,
    ) -> Self {
        let (tx, rx) = mpsc::channel(BUFFER_SIZE);
        Self {
            info,
            config,
            composite_tx,
            tx,
            rx: Some(rx),
        }
    }

    /// Returns a transmitter channel that can be used to send events to this device
    pub fn transmitter(&self) -> mpsc::Sender<SourceCommand> {
        self.tx.clone()
    }

    pub fn get_capabilities(&self) -> Result<Vec<Capability>, Box<dyn Error>> {
        Ok(vec![])
    }

    /// Returns a unique identifier for the source device.
    pub fn get_id(&self) -> String {
        let name = self.info.id.clone().unwrap_or_default();
        format!("iio://{}", name)
    }

    /// Returns the full path to the device handler (e.g. /sys/bus/iio/devices/iio:device0)
    pub fn get_device_path(&self) -> String {
        let Some(id) = self.info.id.clone() else {
            return "".to_string();
        };
        format!("/sys/bus/iio/devices/{id}")
    }

    /// Run the source IIO device
    pub async fn run(&mut self) -> Result<(), Box<dyn Error>> {
        // Run the appropriate IIO driver
        let Some(name) = self.info.name.clone() else {
            return Err("Unable to determine IIO driver because no name was found".into());
        };

<<<<<<< HEAD
        // BMI Driver
        if glob_match("{i2c-BMI*,accel-display,bmi*-imu}", name.as_str()) {
            log::info!("Detected BMI IMU: {name}");
=======
        // IIO IMU Driver
        if glob_match(
            "{i2c-BMI*,display_gyro,bmi*-imu,gyro_3d,accel_3d}",
            name.as_str(),
        ) {
            log::info!("Detected IMU: {name}");
>>>>>>> 48b75330
            let tx = self.composite_tx.clone();
            let rx = self.rx.take().unwrap();
            let mut driver = iio_imu::IMU::new(
                self.info.clone(),
                self.config.clone(),
                tx,
                rx,
                self.get_id(),
            );
            driver.run().await?;
        } else {
            return Err(format!("Unsupported IIO device: {name}").into());
        }
        Ok(())
    }
}<|MERGE_RESOLUTION|>--- conflicted
+++ resolved
@@ -115,18 +115,12 @@
             return Err("Unable to determine IIO driver because no name was found".into());
         };
 
-<<<<<<< HEAD
-        // BMI Driver
-        if glob_match("{i2c-BMI*,accel-display,bmi*-imu}", name.as_str()) {
-            log::info!("Detected BMI IMU: {name}");
-=======
         // IIO IMU Driver
         if glob_match(
-            "{i2c-BMI*,display_gyro,bmi*-imu,gyro_3d,accel_3d}",
+            "{i2c-BMI*,accel-display,bmi*-imu,gyro_3d,accel_3d}",
             name.as_str(),
         ) {
             log::info!("Detected IMU: {name}");
->>>>>>> 48b75330
             let tx = self.composite_tx.clone();
             let rx = self.rx.take().unwrap();
             let mut driver = iio_imu::IMU::new(
